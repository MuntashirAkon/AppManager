--- conflicted
+++ resolved
@@ -223,7 +223,6 @@
                 holder.toggleSwitch.setOnClickListener((v) -> ThreadUtils.postOnBackgroundThread(() -> {
                     try {
                         // TODO: 2/18/25 Move to ViewModel
-<<<<<<< HEAD
                         if (Build.VERSION.SDK_INT >= Build.VERSION_CODES.S) {
                             overlayManager.commit(new OverlayManagerTransactionHidden.Builder()
                                     .setEnabled(
@@ -232,11 +231,7 @@
                                             viewModel.getUserId()
                                     ).build());
                         } else if (overlayItem.setEnabled(overlayManager, !overlayItem.isEnabled())) {
-                            ThreadUtils.postOnMainThread(() -> notifyItemChanged(index));
-=======
-                        if (overlayItem.setEnabled(overlayManager, !overlayItem.isEnabled())) {
                             ThreadUtils.postOnMainThread(() -> notifyItemChanged(index, AdapterUtils.STUB));
->>>>>>> 6cfe6b93
                         } else throw new Exception("Error Changing Overlay State " + overlayItem);
                     } catch (Exception e) {
                         Log.e(TAG, "Couldn't Change Overlay State", e);
